--- conflicted
+++ resolved
@@ -6,22 +6,17 @@
 import { TooltipProvider } from "./components/ui/tooltip";
 import { ProtectedRoute } from "./lib/protected-route";
 import { AuthProvider } from "./hooks/use-auth";
+import Dashboard from "./pages/dashboard"; 
+import LoadingScreen from "./components/ui/LoadingScreen";
 
-import Dashboard from "./pages/dashboard"; 
-<<<<<<< HEAD
-=======
-import LoadingScreen from "./components/ui/LoadingScreen";
->>>>>>> b6857c58
+
 const AuthPage = lazy(() => import("./pages/auth-page"));
 const AppointmentsPage = lazy(() => import("./pages/appointments-page"));
 const PatientsPage = lazy(() => import("./pages/patients-page"));
 const SettingsPage = lazy(() => import("./pages/settings-page"));
-<<<<<<< HEAD
 const ClaimsPage = lazy(() => import("./pages/claims-page"));
 const PreAuthorizationsPage = lazy(() => import("./pages/preauthorizations-page"));
 const PaymentsPage = lazy(() => import("./pages/payments-page"));
-=======
->>>>>>> b6857c58
 const NotFound = lazy(() => import("./pages/not-found"));
 
 function Router() {
@@ -31,12 +26,9 @@
       <ProtectedRoute path="/appointments" component={() => <AppointmentsPage />} />
       <ProtectedRoute path="/patients" component={() => <PatientsPage />} />
       <ProtectedRoute path="/settings" component={() => <SettingsPage />} />
-<<<<<<< HEAD
       <ProtectedRoute path="/claims" component={() => <ClaimsPage />} />
       <ProtectedRoute path="/preauthorizations" component={() => <PreAuthorizationsPage />} />
       <ProtectedRoute path="/payments" component={() => <PaymentsPage />} />
-=======
->>>>>>> b6857c58
       <Route path="/auth" component={() => <AuthPage />} />
       <Route component={() => <NotFound />} />
     </Switch>
@@ -50,11 +42,7 @@
       <AuthProvider>
         <TooltipProvider>
           <Toaster />
-<<<<<<< HEAD
-          <Suspense fallback={<div>Loading...</div>}>
-=======
           <Suspense fallback={<LoadingScreen />}>
->>>>>>> b6857c58
             <Router />
           </Suspense>
         </TooltipProvider>
